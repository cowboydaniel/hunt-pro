import pytest

import device_manager
from device_manager import (
    AdapterContribution,
    DeviceCapability,
    DeviceIdentity,
    DeviceManager,
    DevicePairingError,
    DeviceType,
    RangefinderAdapter,
)


def make_identity(serial: str = "001") -> DeviceIdentity:
    return DeviceIdentity(
        manufacturer="HuntPro",
        model="FieldUnit",
        serial_number=serial,
        firmware="1.0.0",
    )


def test_pair_rangefinder_assigns_capabilities():
    manager = DeviceManager()
    device = manager.pair_bluetooth_device(
        DeviceType.RANGEFINDER,
        identity=make_identity("RF-123"),
        address="01:02:03:04:05:06",
        rssi=-70,
        services=["huntpro.rangefinder", "battery"],
        metadata={"max_range": 1200, "supports_inclination": True},
    )

    assert device.device_type is DeviceType.RANGEFINDER
    assert DeviceCapability.DISTANCE_MEASUREMENT in device.capabilities
    assert DeviceCapability.INCLINATION_MEASUREMENT in device.capabilities
    assert device.metadata["calibration"] == "factory"


def test_pair_weather_meter_requires_supported_sensors():
    manager = DeviceManager()

    with pytest.raises(DevicePairingError):
        manager.pair_bluetooth_device(
            DeviceType.WEATHER_METER,
            identity=make_identity("WX-1"),
            address="10:11:12:13:14:15",
            rssi=-60,
            services=["huntpro.weather"],
            metadata={"sensors": []},
        )

    device = manager.pair_bluetooth_device(
        DeviceType.WEATHER_METER,
        identity=make_identity("WX-2"),
        address="20:21:22:23:24:25",
        rssi=-61,
        services=["huntpro.weather"],
        metadata={"sensors": ["temperature", "wind_speed"]},
    )

    assert DeviceCapability.TEMPERATURE in device.capabilities
    assert DeviceCapability.WIND_SPEED in device.capabilities
    assert device.metadata["sample_rate_hz"] == 1


def test_pair_shot_timer_tracks_strings_by_default():
    manager = DeviceManager()
    device = manager.pair_bluetooth_device(
        DeviceType.SHOT_TIMER,
        identity=make_identity("ST-007"),
        address="AA:BB:CC:DD:EE:FF",
        rssi=-72,
        services=["huntpro.shot_timer"],
        metadata={"min_split_ms": 60, "sensitivity_db": 95},
    )

    assert DeviceCapability.SHOT_DETECTION in device.capabilities
    assert DeviceCapability.SPLIT_TIMES in device.capabilities
    assert manager.get_device(device.device_id) is device


def test_unpair_device_removes_and_logs():
    manager = DeviceManager()
    device = manager.pair_bluetooth_device(
        DeviceType.RANGEFINDER,
        identity=make_identity("RF-321"),
        address="06:05:04:03:02:01",
        rssi=-65,
        services=["huntpro.rangefinder"],
        metadata={"max_range": 1500},
    )

    removed = manager.unpair_device(device.device_id)
    assert removed is device
    assert manager.get_device(device.device_id) is None


<<<<<<< HEAD
class FakeEntryPoint:
    name = "plugin.shot_timer"

    @staticmethod
    def load():
        return device_manager.ShotTimerAdapter


class FakeEntryPoints:
    def __init__(self, entry_points):
        self._entry_points = entry_points

    def select(self, *, group):
        assert group == DeviceManager.PLUGIN_ENTRYPOINT_GROUP
        return self._entry_points


def fake_entry_points():
    return FakeEntryPoints([FakeEntryPoint()])


def test_load_plugin_adapters_registers_entry_points(monkeypatch):
    monkeypatch.setattr(
        device_manager.metadata,
        "entry_points",
        fake_entry_points,
    )

    manager = DeviceManager(auto_load_plugins=False)
    manager._adapters.pop(DeviceType.SHOT_TIMER)
    manager.load_plugin_adapters()

    assert isinstance(
        manager._adapters[DeviceType.SHOT_TIMER],
        device_manager.ShotTimerAdapter,
    )
=======
def test_load_adapter_plugins_registers_contributions(monkeypatch):
    class VendorRangefinderAdapter(RangefinderAdapter):
        device_type = DeviceType.RANGEFINDER

        def pair(self, request):  # type: ignore[override]
            device = super().pair(request)
            device.metadata["vendor_profile"] = "acme"
            return device

    class VendorPlugin:
        api_version = DeviceManager.PLUGIN_API_VERSION

        def create_adapters(self):
            return [
                AdapterContribution(
                    adapter=VendorRangefinderAdapter(),
                    replace_existing=True,
                )
            ]

    class FakeEntryPoint:
        name = "acme_rangefinder"

        def load(self):
            return VendorPlugin()

    class FakeEntryPoints(list):
        def select(self, *, group):
            if group == DeviceManager.DEFAULT_PLUGIN_GROUP:
                return self
            return FakeEntryPoints()

    def fake_entry_points():
        return FakeEntryPoints([FakeEntryPoint()])

    monkeypatch.setattr("device_manager.metadata", type("MetaModule", (), {"entry_points": staticmethod(fake_entry_points)}))

    manager = DeviceManager(auto_load_plugins=False)
    registered = manager.load_adapter_plugins()

    assert registered == 1

    device = manager.pair_bluetooth_device(
        DeviceType.RANGEFINDER,
        identity=make_identity("RF-777"),
        address="11:22:33:44:55:66",
        rssi=-70,
        services=["huntpro.rangefinder"],
        metadata={"max_range": 1800},
    )

    assert device.metadata["vendor_profile"] == "acme"
>>>>>>> 3d066bbf
<|MERGE_RESOLUTION|>--- conflicted
+++ resolved
@@ -97,7 +97,6 @@
     assert manager.get_device(device.device_id) is None
 
 
-<<<<<<< HEAD
 class FakeEntryPoint:
     name = "plugin.shot_timer"
 
@@ -134,7 +133,6 @@
         manager._adapters[DeviceType.SHOT_TIMER],
         device_manager.ShotTimerAdapter,
     )
-=======
 def test_load_adapter_plugins_registers_contributions(monkeypatch):
     class VendorRangefinderAdapter(RangefinderAdapter):
         device_type = DeviceType.RANGEFINDER
@@ -186,5 +184,4 @@
         metadata={"max_range": 1800},
     )
 
-    assert device.metadata["vendor_profile"] == "acme"
->>>>>>> 3d066bbf
+    assert device.metadata["vendor_profile"] == "acme"